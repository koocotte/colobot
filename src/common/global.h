// * This file is part of the COLOBOT source code
// * Copyright (C) 2001-2008, Daniel ROUX & EPSITEC SA, www.epsitec.ch
// *
// * This program is free software: you can redistribute it and/or modify
// * it under the terms of the GNU General Public License as published by
// * the Free Software Foundation, either version 3 of the License, or
// * (at your option) any later version.
// *
// * This program is distributed in the hope that it will be useful,
// * but WITHOUT ANY WARRANTY; without even the implied warranty of
// * MERCHANTABILITY or FITNESS FOR A PARTICULAR PURPOSE. See the
// * GNU General Public License for more details.
// *
// * You should have received a copy of the GNU General Public License
// * along with this program. If not, see  http://www.gnu.org/licenses/.

/**
 * \file common/global.h
 * \brief Some common, global definitions
 */

#pragma once


/**
 * \enum Error
 * \brief Type of error or info message
 */
enum Error
{
    ERR_OK                = 0,        //! <  ok
    ERR_GENERIC           = 1,        //! <  any error
    ERR_CONTINUE          = 2,        //! <  continues
    ERR_STOP              = 3,        //! <  stops
    ERR_CMD               = 4,        //! <  unknown command
    ERR_MANIP_VEH         = 100,      //! <  inappropriate vehicle
    ERR_MANIP_FLY         = 101,      //! <  impossible in flight
    ERR_MANIP_BUSY        = 102,      //! <  taking: hands already occupied
    ERR_MANIP_NIL         = 103,      //! <  taking: nothing has to take
    ERR_MANIP_MOTOR       = 105,      //! <  busy: impossible to move
    ERR_MANIP_OCC         = 106,      //! <  busy: location already occupied
    ERR_MANIP_FRIEND      = 107,      //! <  no other vehicle
    ERR_MANIP_RADIO       = 108,      //! <  impossible because radioactive
    ERR_MANIP_WATER       = 109,      //! <  not possible under water
    ERR_MANIP_EMPTY       = 110,      //! <  nothing to deposit
    ERR_BUILD_FLY         = 120,      //! <  not possible in flight
    ERR_BUILD_WATER       = 121,      //! <  not possible under water
    ERR_BUILD_ENERGY      = 122,      //! <  not enough energy
    ERR_BUILD_METALAWAY   = 123,      //! <  lack of metal (too far)
    ERR_BUILD_METALNEAR   = 124,      //! <  lack of metal (too close)
    ERR_BUILD_METALINEX   = 125,      //! <  lack of metal
    ERR_BUILD_FLAT        = 126,      //! <  not enough flat ground
    ERR_BUILD_FLATLIT     = 127,      //! <  not enough flat ground space
    ERR_BUILD_BUSY        = 128,      //! <  location occupied
    ERR_BUILD_BASE        = 129,      //! <  too close to the rocket
    ERR_BUILD_NARROW      = 130,      //! <  buildings too close
    ERR_BUILD_MOTOR       = 131,      //! <  built: not possible in movement
    ERR_BUILD_DISABLED    = 132,      //! <  built: can not produce this object in this mission
    ERR_BUILD_RESEARCH    = 133,      //! <  built: can not produce not researched object
    ERR_SEARCH_FLY        = 140,      //! <  not possible in flight
    ERR_SEARCH_VEH        = 141,      //! <  inappropriate vehicle
    ERR_SEARCH_MOTOR      = 142,      //! <  impossible in movement
    ERR_TERRA_VEH         = 150,      //! <  inappropriate vehicle
    ERR_TERRA_ENERGY      = 151,      //! <  not enough energy
    ERR_TERRA_FLOOR       = 152,      //! <  inappropriate ground
    ERR_TERRA_BUILDING    = 153,      //! <  building too close
    ERR_TERRA_OBJECT      = 154,      //! <  object too close
    ERR_FIRE_VEH          = 160,      //! <  inappropriate vehicle
    ERR_FIRE_ENERGY       = 161,      //! <  not enough energy
    ERR_FIRE_FLY          = 162,      //! <  not possible in flight
    ERR_RECOVER_VEH       = 170,      //! <  inappropriate vehicle
    ERR_RECOVER_ENERGY    = 171,      //! <  not enough energy
    ERR_RECOVER_NULL      = 172,      //! <  lack of ruin
    ERR_CONVERT_EMPTY     = 180,      //! <  no stone was transformed
    ERR_SHIELD_VEH        = 190,      //! <  inappropriate vehicle
    ERR_SHIELD_ENERGY     = 191,      //! <  not enough energy
    ERR_MOVE_IMPOSSIBLE   = 200,      //! <  move impossible
    ERR_FIND_IMPOSSIBLE   = 201,      //! <  find impossible
    ERR_GOTO_IMPOSSIBLE   = 210,      //! <  goto impossible
    ERR_GOTO_ITER         = 211,      //! <  goto too complicated
    ERR_GOTO_BUSY         = 212,      //! <  goto destination occupied
    ERR_DERRICK_NULL      = 300,      //! <  no ore underground
    ERR_STATION_NULL      = 301,      //! <  no energy underground
    ERR_TOWER_POWER       = 310,      //! <  no battery
    ERR_TOWER_ENERGY      = 311,      //! <  more energy
    ERR_RESEARCH_POWER    = 320,      //! <  no battery
    ERR_RESEARCH_ENERGY   = 321,      //! <  more energy
    ERR_RESEARCH_TYPE     = 322,      //! <  the wrong type of battery
    ERR_RESEARCH_ALREADY  = 323,      //! <  research already done
    ERR_ENERGY_NULL       = 330,      //! <  no energy underground
    ERR_ENERGY_LOW        = 331,      //! <  not enough energy
    ERR_ENERGY_EMPTY      = 332,      //! <  lack of metal
    ERR_ENERGY_BAD        = 333,      //! <  transforms only the metal
    ERR_BASE_DLOCK        = 340,      //! <  doors locked
    ERR_BASE_DHUMAN       = 341,      //! <  you must be on spaceship
    ERR_LABO_NULL         = 350,      //! <  nothing to analyze
    ERR_LABO_BAD          = 351,      //! <  analyzes only organic ball
    ERR_LABO_ALREADY      = 352,      //! <  analysis already made
    ERR_NUCLEAR_NULL      = 360,      //! <  no energy underground
    ERR_NUCLEAR_LOW       = 361,      //! <  not enough energy
    ERR_NUCLEAR_EMPTY     = 362,      //! <  lack of uranium
    ERR_NUCLEAR_BAD       = 363,      //! <  transforms only uranium
    ERR_FACTORY_NULL      = 370,      //! <  no metal
    ERR_FACTORY_NEAR      = 371,      //! <  vehicle too close
    ERR_RESET_NEAR        = 380,      //! <  vehicle too close
    ERR_INFO_NULL         = 390,      //! <  no information terminal
    ERR_VEH_VIRUS         = 400,      //! <  vehicle infected by a virus
    ERR_BAT_VIRUS         = 401,      //! <  building infected by a virus
    ERR_DESTROY_NOTFOUND  = 410,      //! <  not found anything to destroy
    ERR_WRONG_OBJ         = 420,      //! <  inappropriate vehicle
    ERR_VEH_POWER         = 500,      //! <  no battery
    ERR_VEH_ENERGY        = 501,      //! <  more energy
    ERR_FLAG_FLY          = 510,      //! <  impossible in flight
    ERR_FLAG_WATER        = 511,      //! <  impossible during swimming
    ERR_FLAG_MOTOR        = 512,      //! <  impossible in movement
    ERR_FLAG_BUSY         = 513,      //! <  taking: already creating flag
    ERR_FLAG_CREATE       = 514,      //! <  too many flags
    ERR_FLAG_PROXY        = 515,      //! <  too close
    ERR_FLAG_DELETE       = 516,      //! <  nothing to remove
    ERR_MISSION_NOTERM    = 600,      //! <  Mission not completed
    ERR_DELETEMOBILE      = 700,      //! <  vehicle destroyed
    ERR_DELETEBUILDING    = 701,      //! <  building destroyed
    ERR_TOOMANY           = 702,      //! <  too many objects
    ERR_OBLIGATORYTOKEN   = 800,      //! <  compulsory instruction missing
    ERR_PROHIBITEDTOKEN   = 801,      //! <  instruction prohibited
    ERR_AIM_IMPOSSIBLE    = 900,      //! <  cannot aim at specified angle(s)

    INFO_FIRST            = 10000,    //! <  first information
    INFO_BUILD            = 10001,    //! <  construction builded
    INFO_CONVERT          = 10002,    //! <  metal available
    INFO_RESEARCH         = 10003,    //! <  search ended
    INFO_FACTORY          = 10004,    //! <  vehicle manufactured
    INFO_LABO             = 10005,    //! <  analysis ended
    INFO_ENERGY           = 10006,    //! <  battery available
    INFO_NUCLEAR          = 10007,    //! <  nuclear battery available
    INFO_FINDING          = 10008,    //! <  nuclear battery available
    INFO_MARKPOWER        = 10020,    //! <  location for station found
    INFO_MARKURANIUM      = 10021,    //! <  location for derrick found
    INFO_MARKSTONE        = 10022,    //! <  location for derrick found
    INFO_MARKKEYa         = 10023,    //! <  location for derrick found
    INFO_MARKKEYb         = 10024,    //! <  location for derrick found
    INFO_MARKKEYc         = 10025,    //! <  location for derrick found
    INFO_MARKKEYd         = 10026,    //! <  location for derrick found
    INFO_RESEARCHTANK     = 10030,    //! <  research ended
    INFO_RESEARCHFLY      = 10031,    //! <  research ended
    INFO_RESEARCHTHUMP    = 10032,    //! <  research ended
    INFO_RESEARCHCANON    = 10033,    //! <  research ended
    INFO_RESEARCHTOWER    = 10034,    //! <  research ended
    INFO_RESEARCHPHAZER   = 10035,    //! <  research ended
    INFO_RESEARCHSHIELD   = 10036,    //! <  research ended
    INFO_RESEARCHATOMIC   = 10037,    //! <  research ended
    INFO_WIN              = 10040,    //! <  win
    INFO_LOST             = 10041,    //! <  lost
    INFO_LOSTq            = 10042,    //! <  lost immediately
    INFO_WRITEOK          = 10043,    //! <  record done
    INFO_DELETEPATH       = 10050,    //! <  way mark deleted
    INFO_DELETEMOTHER     = 10100,    //! <  insect killed
    INFO_DELETEANT        = 10101,    //! <  insect killed
    INFO_DELETEBEE        = 10102,    //! <  insect killed
    INFO_DELETEWORM       = 10103,    //! <  insect killed
    INFO_DELETESPIDER     = 10104,    //! <  insect killed
    INFO_BEGINSATCOM      = 10105,    //! <  use your SatCom

    ERR_MAX //! < number of values
};

/**
 * \enum Language
 * \brief Application language
 */
enum Language
{
    LANGUAGE_ENV = -1,
    LANGUAGE_ENGLISH = 0,
    LANGUAGE_FRENCH = 1,
    LANGUAGE_GERMAN = 2,
    LANGUAGE_POLISH = 3,
    LANGUAGE_RUSSIAN = 4
};

<<<<<<< HEAD
/**
 * \enum DataDir
 * \brief Directories in data directory
 */
enum DataDir
{
    DIR_AI,       //! < ai scripts
    DIR_FONT,     //! < fonts
    DIR_HELP,     //! < help files
    DIR_ICON,     //! < icons & images
    DIR_LEVEL,    //! < levels
    DIR_MODEL,    //! < models
    DIR_MODEL_NEW, //! < new models
    DIR_MUSIC,    //! < music
    DIR_SOUND,    //! < sounds
    DIR_TEXTURE,  //! < textures

    DIR_MAX       //! < number of dirs
};

=======
>>>>>>> e4d52d9a

/**
 * \enum BuildType
 * \brief Construction actions (buildings, etc.) available to user
 *
 * TODO: refactor
 */
enum BuildType
{
    BUILD_FACTORY       = (1<<0),       //! < factory
    BUILD_DERRICK       = (1<<1),       //! < derrick
    BUILD_CONVERT       = (1<<2),       //! < converter
    BUILD_RADAR         = (1<<3),       //! < radar
    BUILD_ENERGY        = (1<<4),       //! < factory of cells
    BUILD_NUCLEAR       = (1<<5),       //! < nuclear power plant
    BUILD_STATION       = (1<<6),       //! < base station
    BUILD_REPAIR        = (1<<7),       //! < repair center
    BUILD_TOWER         = (1<<8),       //! < defense tower
    BUILD_RESEARCH      = (1<<9),       //! < research center
    BUILD_LABO          = (1<<10),      //! < laboratory
    BUILD_PARA          = (1<<11),      //! < lightning protection
    BUILD_INFO          = (1<<12),      //! < information terminal
    BUILD_DESTROYER     = (1<<13),      //! < Destroyer
    BUILD_GFLAT         = (1<<16),      //! < flat floor
    BUILD_FLAG          = (1<<17)       //! < puts / removes colored flag
};

/**
 * \enum ResearchType
 * \brief Research actions available to user
 */
enum ResearchType
{
    RESEARCH_TANK       = (1<<0),       //! < caterpillars
    RESEARCH_FLY        = (1<<1),       //! < wings
    RESEARCH_CANON      = (1<<2),       //! < cannon
    RESEARCH_TOWER      = (1<<3),       //! < defense tower
    RESEARCH_ATOMIC     = (1<<4),       //! < nuclear
    RESEARCH_THUMP      = (1<<5),       //! < thumper
    RESEARCH_SHIELD     = (1<<6),       //! < shield
    RESEARCH_PHAZER     = (1<<7),       //! < phazer gun
    RESEARCH_iPAW       = (1<<8),       //! < legs of insects
    RESEARCH_iGUN       = (1<<9),       //! < cannon of insects
    RESEARCH_RECYCLER   = (1<<10),      //! < recycler
    RESEARCH_SUBM       = (1<<11),      //! < submarine
    RESEARCH_SNIFFER    = (1<<12)       //! < sniffer
};

/**
 * \enum InputSlot
 * \brief Available slots for input bindings
 */
enum InputSlot
{
    INPUT_SLOT_LEFT    = 0,
    INPUT_SLOT_RIGHT   = 1,
    INPUT_SLOT_UP      = 2,
    INPUT_SLOT_DOWN    = 3,
    INPUT_SLOT_GUP     = 4,
    INPUT_SLOT_GDOWN   = 5,
    INPUT_SLOT_CAMERA  = 6,
    INPUT_SLOT_DESEL   = 7,
    INPUT_SLOT_ACTION  = 8,
    INPUT_SLOT_NEAR    = 9,
    INPUT_SLOT_AWAY    = 10,
    INPUT_SLOT_NEXT    = 11,
    INPUT_SLOT_HUMAN   = 12,
    INPUT_SLOT_QUIT    = 13,
    INPUT_SLOT_HELP    = 14,
    INPUT_SLOT_PROG    = 15,
    INPUT_SLOT_VISIT   = 16,
    INPUT_SLOT_SPEED10 = 17,
    INPUT_SLOT_SPEED15 = 18,
    INPUT_SLOT_SPEED20 = 19,
    INPUT_SLOT_SPEED30 = 20,
    INPUT_SLOT_AIMUP   = 21,
    INPUT_SLOT_AIMDOWN = 22,
    INPUT_SLOT_CBOT    = 23,

    INPUT_SLOT_MAX
};

/**
 * \enum JoyAxisSlot
 * \brief Slots for joystick axes inputs
 */
enum JoyAxisSlot
{
    JOY_AXIS_SLOT_X,
    JOY_AXIS_SLOT_Y,
    JOY_AXIS_SLOT_Z,

    JOY_AXIS_SLOT_MAX
};


// TODO: move to CRobotMain
extern long     g_id;                   // unique identifier
extern int      g_build;                // constructible buildings
extern int      g_researchDone;         // research done
extern long     g_researchEnable;       // research available
extern float    g_unit;                 // conversion factor
<|MERGE_RESOLUTION|>--- conflicted
+++ resolved
@@ -178,30 +178,6 @@
     LANGUAGE_RUSSIAN = 4
 };
 
-<<<<<<< HEAD
-/**
- * \enum DataDir
- * \brief Directories in data directory
- */
-enum DataDir
-{
-    DIR_AI,       //! < ai scripts
-    DIR_FONT,     //! < fonts
-    DIR_HELP,     //! < help files
-    DIR_ICON,     //! < icons & images
-    DIR_LEVEL,    //! < levels
-    DIR_MODEL,    //! < models
-    DIR_MODEL_NEW, //! < new models
-    DIR_MUSIC,    //! < music
-    DIR_SOUND,    //! < sounds
-    DIR_TEXTURE,  //! < textures
-
-    DIR_MAX       //! < number of dirs
-};
-
-=======
->>>>>>> e4d52d9a
-
 /**
  * \enum BuildType
  * \brief Construction actions (buildings, etc.) available to user
