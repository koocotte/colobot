--- conflicted
+++ resolved
@@ -1225,15 +1225,7 @@
     Math::Point     uv1, uv2;
     float       dp;
 
-<<<<<<< HEAD
-#if _POLISH
-    m_engine->SetTexture("interface/textp.png");
-#else
     m_engine->SetTexture("interface/text.png");
-#endif
-=======
-    m_engine->SetTexture("text.png");
->>>>>>> 85222326
     m_engine->SetState(Gfx::ENG_RSTATE_NORMAL);
 
     uv1.x = (16.0f/256.0f)*(icon%16);
