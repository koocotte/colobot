--- conflicted
+++ resolved
@@ -169,11 +169,7 @@
         m_partiTime[i]  = 0.0f;
     }
 
-<<<<<<< HEAD
     strcpy(m_sceneDir,    "data/levels");
-=======
-    strcpy(m_sceneDir,    "levels");
->>>>>>> e25823f9
     strcpy(m_savegameDir, "savegame");
     strcpy(m_publicDir,   "program");
     strcpy(m_userDir,     "user");
