// * This file is part of the COLOBOT source code
// * Copyright (C) 2001-2008, Daniel ROUX & EPSITEC SA, www.epsitec.ch
// * Copyright (C) 2012, Polish Portal of Colobot (PPC)
// *
// * This program is free software: you can redistribute it and/or modify
// * it under the terms of the GNU General Public License as published by
// * the Free Software Foundation, either version 3 of the License, or
// * (at your option) any later version.
// *
// * This program is distributed in the hope that it will be useful,
// * but WITHOUT ANY WARRANTY; without even the implied warranty of
// * MERCHANTABILITY or FITNESS FOR A PARTICULAR PURPOSE. See the
// * GNU General Public License for more details.
// *
// * You should have received a copy of the GNU General Public License
// * along with this program. If not, see  http://www.gnu.org/licenses/.

#include "common/config.h"

#include "app/app.h"

#include "app/gamedata.h"
#include "app/system.h"

#include "common/logger.h"
#include "common/iman.h"
#include "common/image.h"
#include "common/key.h"
#include "common/stringutils.h"

#include "graphics/engine/modelmanager.h"
#include "graphics/opengl/gldevice.h"

#include "object/robotmain.h"

#ifdef OPENAL_SOUND
    #include "sound/oalsound/alsound.h"
#endif

#include <boost/filesystem.hpp>
#include <boost/tokenizer.hpp>

#include <SDL.h>
#include <SDL_image.h>

#include <stdlib.h>
#include <libintl.h>
#include <unistd.h>
#include <getopt.h>
#include <localename.h>


template<> CApplication* CSingleton<CApplication>::m_instance = nullptr;

//! Static buffer for putenv locale
static char S_LANGUAGE[50] = { 0 };


//! Interval of timer called to update joystick state
const int JOYSTICK_TIMER_INTERVAL = 1000/30;

//! Function called by the timer
Uint32 JoystickTimerCallback(Uint32 interval, void *);


/**
 * \struct ApplicationPrivate
 * \brief Private data of CApplication class
 *
 * Contains SDL-specific variables that should not be visible outside application module.
 */
struct ApplicationPrivate
{
    //! Display surface
    SDL_Surface *surface;
    //! Currently handled event
    SDL_Event currentEvent;
    //! Mouse motion event to be handled
    SDL_Event lastMouseMotionEvent;
    //! Joystick
    SDL_Joystick *joystick;
    //! Id of joystick timer
    SDL_TimerID joystickTimer;

    ApplicationPrivate()
    {
        memset(&currentEvent, 0, sizeof(SDL_Event));
        memset(&lastMouseMotionEvent, 0, sizeof(SDL_Event));
        surface = nullptr;
        joystick = nullptr;
        joystickTimer = 0;
    }
};



CApplication::CApplication()
{
    m_private       = new ApplicationPrivate();
    m_iMan          = new CInstanceManager();
    m_objMan        = new CObjectManager();
    m_eventQueue    = new CEventQueue();
    m_profile       = new CProfile();
    m_gameData      = new CGameData();

    m_engine    = nullptr;
    m_device    = nullptr;
    m_modelManager = nullptr;
    m_robotMain = nullptr;
    m_sound     = nullptr;

    m_exitCode  = 0;
    m_active    = false;
    m_debugModes = 0;
    m_customDataPath = false;

    m_windowTitle = "COLOBOT GOLD";

    m_simulationSuspended = false;

    m_simulationSpeed = 1.0f;

    m_realAbsTimeBase = 0LL;
    m_realAbsTime = 0LL;
    m_realRelTime = 0LL;

    m_absTimeBase = 0LL;
    m_exactAbsTime = 0LL;
    m_exactRelTime = 0LL;

    m_absTime = 0.0f;
    m_relTime = 0.0f;

    m_baseTimeStamp = GetSystemUtils()->CreateTimeStamp();
    m_curTimeStamp = GetSystemUtils()->CreateTimeStamp();
    m_lastTimeStamp = GetSystemUtils()->CreateTimeStamp();

    for (int i = 0; i < PCNT_MAX; ++i)
    {
        m_performanceCounters[i][0] = GetSystemUtils()->CreateTimeStamp();
        m_performanceCounters[i][1] = GetSystemUtils()->CreateTimeStamp();
    }

    m_joystickEnabled = false;

    m_mouseMode = MOUSE_SYSTEM;

    m_kmodState = 0;
    m_mouseButtonsState = 0;
    m_trackedKeys = 0;

    m_dataPath = GetSystemUtils()->GetDataPath();
    m_langPath = GetSystemUtils()->GetLangPath();

    m_runSceneName = "";
    m_runSceneRank = 0;
    
    m_sceneTest = false;

    m_language = LANGUAGE_ENV;

    m_lowCPU = true;

    m_protoMode = false;
}

CApplication::~CApplication()
{
    delete m_private;
    m_private = nullptr;

    delete m_objMan;
    m_objMan = nullptr;

    delete m_eventQueue;
    m_eventQueue = nullptr;

    delete m_profile;
    m_profile = nullptr;

    delete m_iMan;
    m_iMan = nullptr;
    
    delete m_gameData;
    m_gameData = nullptr;

    GetSystemUtils()->DestroyTimeStamp(m_baseTimeStamp);
    GetSystemUtils()->DestroyTimeStamp(m_curTimeStamp);
    GetSystemUtils()->DestroyTimeStamp(m_lastTimeStamp);

    for (int i = 0; i < PCNT_MAX; ++i)
    {
        GetSystemUtils()->DestroyTimeStamp(m_performanceCounters[i][0]);
        GetSystemUtils()->DestroyTimeStamp(m_performanceCounters[i][1]);
    }
}

CEventQueue* CApplication::GetEventQueue()
{
    return m_eventQueue;
}

CSoundInterface* CApplication::GetSound()
{
    return m_sound;
}

ParseArgsStatus CApplication::ParseArguments(int argc, char *argv[])
{
    enum OptionType
    {
        OPT_HELP = 1,
        OPT_DEBUG,
        OPT_RUNSCENE,
        OPT_SCENETEST,
        OPT_LOGLEVEL,
        OPT_LANGUAGE,
        OPT_DATADIR,
        OPT_MOD,
        OPT_LANGDIR,
        OPT_VBO
    };

    option options[] =
    {
        { "help", no_argument, nullptr, OPT_HELP },
        { "debug", required_argument, nullptr, OPT_DEBUG },
        { "runscene", required_argument, nullptr, OPT_RUNSCENE },
        { "scenetest", no_argument, nullptr, OPT_SCENETEST },
        { "loglevel", required_argument, nullptr, OPT_LOGLEVEL },
        { "language", required_argument, nullptr, OPT_LANGUAGE },
        { "datadir", required_argument, nullptr, OPT_DATADIR },
<<<<<<< HEAD
=======
        { "mod", required_argument, nullptr, OPT_MOD },
>>>>>>> 1835d2ae
        { "langdir", required_argument, nullptr, OPT_LANGDIR },
        { "vbo", required_argument, nullptr, OPT_VBO },
        { nullptr, 0, nullptr, 0}
    };

    opterr = 0;

    int c = 0;
    int index = -1;
    while ((c = getopt_long_only(argc, argv, "", options, &index)) != -1)
    {
        if (c == '?')
        {
            if (optopt == 0)
                GetLogger()->Error("Invalid argument: %s\n", argv[optind-1]);
            else
                GetLogger()->Error("Expected argument for option: %s\n", argv[optind-1]);

            m_exitCode = 1;
            return PARSE_ARGS_FAIL;
        }

        index = -1;

        switch (c)
        {
            case OPT_HELP:
            {
                GetLogger()->Message("\n");
                GetLogger()->Message("Colobot %s (%s)\n", COLOBOT_CODENAME, COLOBOT_VERSION);
                GetLogger()->Message("\n");
                GetLogger()->Message("List of available options:\n");
                GetLogger()->Message("  -help               this help\n");
                GetLogger()->Message("  -debug modes        enable debug modes (more info printed in logs; see code for reference of modes)\n");
                GetLogger()->Message("  -runscene sceneNNN  run given scene on start\n");
                GetLogger()->Message("  -scenetest          win every mission right after it's loaded\n");
                GetLogger()->Message("  -loglevel level     set log level to level (one of: trace, debug, info, warn, error, none)\n");
                GetLogger()->Message("  -language lang      set language (one of: en, de, fr, pl, ru)\n");
                GetLogger()->Message("  -datadir path       set custom data directory path\n");
<<<<<<< HEAD
=======
                GetLogger()->Message("  -mod path           run mod\n");
>>>>>>> 1835d2ae
                GetLogger()->Message("  -langdir path       set custom language directory path\n");
                GetLogger()->Message("  -vbo mode           set OpenGL VBO mode (one of: auto, enable, disable)\n");
                return PARSE_ARGS_HELP;
            }
            case OPT_DEBUG:
            {
                if (optarg == nullptr)
                {
                    m_debugModes = DEBUG_ALL;
                    GetLogger()->Info("All debug modes active\n");
                }
                else
                {
                    int debugModes;
                    if (! ParseDebugModes(optarg, debugModes))
                    {
                        return PARSE_ARGS_FAIL;
                    }

                    m_debugModes = debugModes;
                    GetLogger()->Info("Active debug modes: %s\n", optarg);
                }
                break;
            }
            case OPT_RUNSCENE:
            {
                std::string file = optarg;
                m_runSceneName = file.substr(0, file.size()-3);
                m_runSceneRank = StrUtils::FromString<int>(file.substr(file.size()-3, 3));
                GetLogger()->Info("Running scene '%s%d' on start\n", m_runSceneName.c_str(), m_runSceneRank);
                break;
            }
            case OPT_SCENETEST:
            {
                m_sceneTest = true;
                break;
            }
            case OPT_LOGLEVEL:
            {
                LogLevel logLevel;
                if (! CLogger::ParseLogLevel(optarg, logLevel))
                {
                    GetLogger()->Error("Invalid log level: '%s'\n", optarg);
                    return PARSE_ARGS_FAIL;
                }

                GetLogger()->Message("[*****] Log level changed to %s\n", optarg);
                GetLogger()->SetLogLevel(logLevel);
                break;
            }
            case OPT_LANGUAGE:
            {
                Language language;
                if (! ParseLanguage(optarg, language))
                {
                    GetLogger()->Error("Invalid language: '%s'\n", optarg);
                    return PARSE_ARGS_FAIL;
                }

                GetLogger()->Info("Using language %s\n", optarg);
                m_language = language;
                break;
            }
            case OPT_DATADIR:
            {
                m_dataPath = optarg;
                m_customDataPath = true;
                GetLogger()->Info("Using datadir: '%s'\n", optarg);
                break;
            }
            case OPT_MOD:
            {
                m_gameData->AddMod(std::string(optarg));
                GetLogger()->Info("Running mod from path: '%s'\n", optarg);
                break;
            }
            case OPT_LANGDIR:
            {
                m_langPath = optarg;
                GetLogger()->Info("Using language dir: '%s'\n", m_langPath.c_str());
                break;
            }
            case OPT_VBO:
            {
                std::string vbo;
                vbo = optarg;
                if (vbo == "auto")
                    m_deviceConfig.vboMode = Gfx::VBO_MODE_AUTO;
                else if (vbo == "enable")
                    m_deviceConfig.vboMode = Gfx::VBO_MODE_ENABLE;
                else if (vbo == "disable")
                    m_deviceConfig.vboMode = Gfx::VBO_MODE_DISABLE;
                else
                {
                    GetLogger()->Error("Invalid vbo mode: '%s'\n", optarg);
                    return PARSE_ARGS_FAIL;
                }

                break;
            }
            default:
                assert(false); // should never get here
        }
    }

    return PARSE_ARGS_OK;
}

bool CApplication::Create()
{
    std::string path;
    bool defaultValues = false;

    GetLogger()->Info("Creating CApplication\n");

    if (!GetProfile().InitCurrentDirectory())
    {
        GetLogger()->Warn("Config not found. Default values will be used!\n");
        defaultValues = true;
    }
    else
    {
        if (!m_customDataPath && GetProfile().GetLocalProfileString("Resources", "Data", path))
            m_dataPath = path;
    }

    boost::filesystem::path dataPath(m_dataPath);
    if (! (boost::filesystem::exists(dataPath) && boost::filesystem::is_directory(dataPath)) )
    {
        GetLogger()->Error("Data directory '%s' doesn't exist or is not a directory\n", m_dataPath.c_str());
        m_errorMessage = std::string("Could not read from data directory:\n") +
                         std::string("'") + m_dataPath + std::string("'\n") +
                         std::string("Please check your installation, or supply a valid data directory by -datadir option.");
        m_exitCode = 1;
        return false;
    }
    
    m_gameData->SetDataDir(std::string(m_dataPath));
    m_gameData->Init();

    if (GetProfile().GetLocalProfileString("Language", "Lang", path)) {
        Language language;
        if (ParseLanguage(path, language)) {
            m_language = language;
            GetLogger()->Info("Setting language '%s' from ini file\n", path.c_str());
        } else {
            GetLogger()->Error("Invalid language '%s' in ini file\n", path.c_str());
        }
    }

    SetLanguage(m_language);

    //Create the sound instance.
    #ifdef OPENAL_SOUND
    m_sound = static_cast<CSoundInterface *>(new ALSound());
    #else
    GetLogger()->Info("No sound support.\n");
    m_sound = new CSoundInterface();
    #endif

    m_sound->Create();
    m_sound->CacheAll();
    m_sound->AddMusicFiles();

    GetLogger()->Info("CApplication created successfully\n");

    std::string standardInfoMessage =
      "\nPlease see the console output or log file\n"
      "to get more information on the source of error";

    /* SDL initialization sequence */


    Uint32 initFlags = SDL_INIT_VIDEO | SDL_INIT_TIMER;

    if (SDL_Init(initFlags) < 0)
    {
        m_errorMessage = std::string("SDL initialization error:\n") +
                         std::string(SDL_GetError());
        GetLogger()->Error(m_errorMessage.c_str());
        m_exitCode = 2;
        return false;
    }

    // This is non-fatal and besides seems to fix some memory leaks
    if (SDL_InitSubSystem(SDL_INIT_JOYSTICK) < 0)
    {
        GetLogger()->Warn("Joystick subsystem init failed\nJoystick(s) will not be available\n");
    }

    if ((IMG_Init(IMG_INIT_PNG) & IMG_INIT_PNG) == 0)
    {
        m_errorMessage = std::string("SDL_Image initialization error:\n") +
                         std::string(IMG_GetError());
        GetLogger()->Error(m_errorMessage.c_str());
        m_exitCode = 3;
        return false;
    }

    // load settings from profile
    int iValue;
    if ( GetProfile().GetLocalProfileInt("Setup", "Resolution", iValue) )
    {
        std::vector<Math::IntPoint> modes;
        GetVideoResolutionList(modes, true, true);
        if (static_cast<unsigned int>(iValue) < modes.size())
            m_deviceConfig.size = modes.at(iValue);
    }

    if ( GetProfile().GetLocalProfileInt("Setup", "Fullscreen", iValue) )
    {
        m_deviceConfig.fullScreen = (iValue == 1);
    }

    if (! CreateVideoSurface())
        return false; // dialog is in function

    if (m_private->surface == nullptr)
    {
        m_errorMessage = std::string("SDL error while setting video mode:\n") +
                         std::string(SDL_GetError());
        GetLogger()->Error(m_errorMessage.c_str());
        m_exitCode = 4;
        return false;
    }

    SDL_WM_SetCaption(m_windowTitle.c_str(), m_windowTitle.c_str());

    // Enable translating key codes of key press events to unicode chars
    SDL_EnableUNICODE(1);
    SDL_EnableKeyRepeat(SDL_DEFAULT_REPEAT_DELAY, SDL_DEFAULT_REPEAT_INTERVAL);

    // Don't generate joystick events
    SDL_JoystickEventState(SDL_IGNORE);

    // The video is ready, we can create and initalize the graphics device
    m_device = new Gfx::CGLDevice(m_deviceConfig);
    if (! m_device->Create() )
    {
        m_errorMessage = std::string("Error in CDevice::Create()\n") + standardInfoMessage;
        m_exitCode = 5;
        return false;
    }

    // Create the 3D engine
    m_engine = new Gfx::CEngine(this);

    m_engine->SetDevice(m_device);

    if (! m_engine->Create() )
    {
        m_errorMessage = std::string("Error in CEngine::Init()\n") + standardInfoMessage;
        m_exitCode = 6;
        return false;
    }

    // Create model manager
    m_modelManager = new Gfx::CModelManager(m_engine);

    // Create the robot application.
    m_robotMain = new CRobotMain(this, !defaultValues);

    if (defaultValues) m_robotMain->CreateIni();

    if (! m_runSceneName.empty())
        m_robotMain->LoadSceneOnStart(m_runSceneName, m_runSceneRank);
    else
        m_robotMain->ChangePhase(PHASE_WELCOME1);

    return true;
}

bool CApplication::CreateVideoSurface()
{
    const SDL_VideoInfo *videoInfo = SDL_GetVideoInfo();
    if (videoInfo == nullptr)
    {
        m_errorMessage = std::string("SDL error while getting video info:\n ") +
                         std::string(SDL_GetError());
        GetLogger()->Error(m_errorMessage.c_str());
        m_exitCode = 7;
        return false;
    }

    Uint32 videoFlags = SDL_OPENGL | SDL_GL_DOUBLEBUFFER | SDL_HWPALETTE;

    // Use hardware surface if available
    if (videoInfo->hw_available)
        videoFlags |= SDL_HWSURFACE;

    // Enable hardware blit if available
    if (videoInfo->blit_hw)
        videoFlags |= SDL_HWACCEL;

    if (m_deviceConfig.fullScreen)
        videoFlags |= SDL_FULLSCREEN;

    if (m_deviceConfig.resizeable)
        videoFlags |= SDL_RESIZABLE;

    // Set OpenGL attributes

    SDL_GL_SetAttribute(SDL_GL_RED_SIZE,   m_deviceConfig.redSize);
    SDL_GL_SetAttribute(SDL_GL_GREEN_SIZE, m_deviceConfig.greenSize);
    SDL_GL_SetAttribute(SDL_GL_BLUE_SIZE,  m_deviceConfig.blueSize);
    SDL_GL_SetAttribute(SDL_GL_ALPHA_SIZE, m_deviceConfig.alphaSize);

    SDL_GL_SetAttribute(SDL_GL_DEPTH_SIZE, m_deviceConfig.depthSize);

    if (m_deviceConfig.doubleBuf)
        SDL_GL_SetAttribute(SDL_GL_DOUBLEBUFFER, 1);

    /* If hardware acceleration specifically requested, this will force the hw accel
       and fail with error if not available */
    if (m_deviceConfig.hardwareAccel)
        SDL_GL_SetAttribute(SDL_GL_ACCELERATED_VISUAL, 1);

    m_private->surface = SDL_SetVideoMode(m_deviceConfig.size.x, m_deviceConfig.size.y,
                                          m_deviceConfig.bpp, videoFlags);

    return true;
}

void CApplication::Destroy()
{
    m_joystickEnabled = false;

    if (m_robotMain != nullptr)
    {
        delete m_robotMain;
        m_robotMain = nullptr;
    }

    if (m_sound != nullptr)
    {
        delete m_sound;
        m_sound = nullptr;
    }

    if (m_modelManager != nullptr)
    {
        delete m_modelManager;
        m_modelManager = nullptr;
    }

    if (m_engine != nullptr)
    {
        m_engine->Destroy();

        delete m_engine;
        m_engine = nullptr;
    }

    if (m_device != nullptr)
    {
        m_device->Destroy();

        delete m_device;
        m_device = nullptr;
    }

    if (m_private->joystick != nullptr)
    {
        SDL_JoystickClose(m_private->joystick);
        m_private->joystick = nullptr;
    }

    if (m_private->surface != nullptr)
    {
        SDL_FreeSurface(m_private->surface);
        m_private->surface = nullptr;
    }

    IMG_Quit();

    SDL_Quit();
}

bool CApplication::ChangeVideoConfig(const Gfx::GLDeviceConfig &newConfig)
{
    static bool restore = false;

    m_lastDeviceConfig = m_deviceConfig;
    m_deviceConfig = newConfig;


    SDL_FreeSurface(m_private->surface);

    if (! CreateVideoSurface())
    {
        // Fatal error, so post the quit event
        m_eventQueue->AddEvent(Event(EVENT_SYS_QUIT));
        return false;
    }

    if (m_private->surface == nullptr)
    {
        if (! restore)
        {
            std::string error = std::string("SDL error while setting video mode:\n") +
                          std::string(SDL_GetError()) + std::string("\n") +
                          std::string("Previous mode will be restored");
            GetLogger()->Error(error.c_str());
            GetSystemUtils()->SystemDialog( SDT_ERROR, "COLOBT - Error", error);

            restore = true;
            ChangeVideoConfig(m_lastDeviceConfig);
            return false;
        }
        else
        {
            restore = false;

            std::string error = std::string("SDL error while restoring previous video mode:\n") +
                          std::string(SDL_GetError());
            GetLogger()->Error(error.c_str());
            GetSystemUtils()->SystemDialog( SDT_ERROR, "COLOBT - Fatal Error", error);


            // Fatal error, so post the quit event
            m_eventQueue->AddEvent(Event(EVENT_SYS_QUIT));
            return false;
        }
    }

    ( static_cast<Gfx::CGLDevice*>(m_device) )->ConfigChanged(m_deviceConfig);

    m_engine->ResetAfterDeviceChanged();

    return true;
}

bool CApplication::OpenJoystick()
{
    if ( (m_joystick.index < 0) || (m_joystick.index >= SDL_NumJoysticks()) )
        return false;

    m_private->joystick = SDL_JoystickOpen(m_joystick.index);
    if (m_private->joystick == nullptr)
        return false;

    m_joystick.axisCount   = SDL_JoystickNumAxes(m_private->joystick);
    m_joystick.buttonCount = SDL_JoystickNumButtons(m_private->joystick);

    // Create the vectors with joystick axis & button states to exactly the required size
    m_joyAxeState = std::vector<int>(m_joystick.axisCount, 0);
    m_joyButtonState = std::vector<bool>(m_joystick.buttonCount, false);

    // Create a timer for polling joystick state
    m_private->joystickTimer = SDL_AddTimer(JOYSTICK_TIMER_INTERVAL, JoystickTimerCallback, nullptr);

    return true;
}

void CApplication::CloseJoystick()
{
    // Timer will remove itself automatically

    SDL_JoystickClose(m_private->joystick);
    m_private->joystick = nullptr;
}

bool CApplication::ChangeJoystick(const JoystickDevice &newJoystick)
{
    if ( (newJoystick.index < 0) || (newJoystick.index >= SDL_NumJoysticks()) )
        return false;

    if (m_private->joystick != nullptr)
        CloseJoystick();

    return OpenJoystick();
}

Uint32 JoystickTimerCallback(Uint32 interval, void *)
{
    CApplication *app = CApplication::GetInstancePointer();
    if ((app == nullptr) || (! app->GetJoystickEnabled()))
        return 0; // don't run the timer again

    app->UpdateJoystick();

    return interval; // run for the same interval again
}

/** Updates the state info in CApplication and on change, creates SDL events and pushes them to SDL event queue.
    This way, the events get handled properly in the main event loop and besides, SDL_PushEvent() ensures thread-safety. */
void CApplication::UpdateJoystick()
{
    if (! m_joystickEnabled)
        return;

    SDL_JoystickUpdate();

    for (int axis = 0; axis < static_cast<int>( m_joyAxeState.size() ); ++axis)
    {
        int newValue = SDL_JoystickGetAxis(m_private->joystick, axis);

        if (m_joyAxeState[axis] != newValue)
        {
            m_joyAxeState[axis] = newValue;

            SDL_Event joyAxisEvent;

            joyAxisEvent.jaxis.type = SDL_JOYAXISMOTION;
            joyAxisEvent.jaxis.which = 0;
            joyAxisEvent.jaxis.axis = axis;
            joyAxisEvent.jaxis.value = newValue;

            SDL_PushEvent(&joyAxisEvent);
        }
    }

    for (int button = 0; button < static_cast<int>( m_joyButtonState.size() ); ++button)
    {
        bool newValue = SDL_JoystickGetButton(m_private->joystick, button) == 1;

        if (m_joyButtonState[button] != newValue)
        {
            m_joyButtonState[button] = newValue;

            SDL_Event joyButtonEvent;

            if (newValue)
            {
                joyButtonEvent.jbutton.type = SDL_JOYBUTTONDOWN;
                joyButtonEvent.jbutton.state = SDL_PRESSED;
            }
            else
            {
                joyButtonEvent.jbutton.type = SDL_JOYBUTTONUP;
                joyButtonEvent.jbutton.state = SDL_RELEASED;
            }
            joyButtonEvent.jbutton.which = 0;
            joyButtonEvent.jbutton.button = button;

            SDL_PushEvent(&joyButtonEvent);
        }
    }
}

void CApplication::UpdateMouse()
{
    Math::IntPoint pos;
    SDL_GetMouseState(&pos.x, &pos.y);
    m_mousePos = m_engine->WindowToInterfaceCoords(pos);
}

int CApplication::Run()
{
    m_active = true;

    GetSystemUtils()->GetCurrentTimeStamp(m_baseTimeStamp);
    GetSystemUtils()->GetCurrentTimeStamp(m_lastTimeStamp);
    GetSystemUtils()->GetCurrentTimeStamp(m_curTimeStamp);

    MoveMouse(Math::Point(0.5f, 0.5f)); // center mouse on start

    while (true)
    {
        ResetPerformanceCounters();

        if (m_active)
        {
            StartPerformanceCounter(PCNT_ALL);
            StartPerformanceCounter(PCNT_EVENT_PROCESSING);
        }

        // To be sure no old event remains
        m_private->currentEvent.type = SDL_NOEVENT;

        // Call SDL_PumpEvents() only once here
        // (SDL_PeepEvents() doesn't call it)
        if (m_active)
            SDL_PumpEvents();

        m_private->lastMouseMotionEvent.type = SDL_NOEVENT;

        bool haveEvent = true;
        while (haveEvent)
        {
            haveEvent = false;

            int count = 0;
            // Use SDL_PeepEvents() if the app is active, so we can use idle time to
            // render the scene. Else, use SDL_WaitEvent() to avoid eating CPU time.
            if (m_active)
                count = SDL_PeepEvents(&m_private->currentEvent, 1, SDL_GETEVENT, SDL_ALLEVENTS);
            else
                count = SDL_WaitEvent(&m_private->currentEvent);

            // If received an event
            if (count > 0)
            {
                haveEvent = true;

                // Skip mouse motion events, for now
                if (m_private->currentEvent.type == SDL_MOUSEMOTION)
                {
                    m_private->lastMouseMotionEvent = m_private->currentEvent;
                    continue;
                }

                Event event = ProcessSystemEvent();

                if (event.type == EVENT_SYS_QUIT)
                    goto end; // exit the loop

                if (event.type != EVENT_NULL)
                    m_eventQueue->AddEvent(event);

                Event virtualEvent = CreateVirtualEvent(event);
                if (virtualEvent.type != EVENT_NULL)
                    m_eventQueue->AddEvent(virtualEvent);
            }
        }

        // Now, process the last received mouse motion
        if (m_private->lastMouseMotionEvent.type != SDL_NOEVENT)
        {
            m_private->currentEvent = m_private->lastMouseMotionEvent;

            Event event = ProcessSystemEvent();

            if (event.type == EVENT_SYS_QUIT)
                goto end; // exit the loop

            if (event.type != EVENT_NULL)
                m_eventQueue->AddEvent(event);
        }

        // Enter game update & frame rendering only if active
        if (m_active)
        {
            Event event;
            while (m_eventQueue->GetEvent(event))
            {
                if (event.type == EVENT_SYS_QUIT || event.type == EVENT_QUIT)
                    goto end; // exit both loops

                LogEvent(event);

                bool passOn = true;
                if (m_engine != nullptr)
                    passOn = m_engine->ProcessEvent(event);

                if (passOn && m_robotMain != nullptr)
                    m_robotMain->ProcessEvent(event);
            }

            StopPerformanceCounter(PCNT_EVENT_PROCESSING);

            StartPerformanceCounter(PCNT_UPDATE_ALL);

            // Prepare and process step simulation event
            event = CreateUpdateEvent();
            if (event.type != EVENT_NULL && m_robotMain != nullptr)
            {
                LogEvent(event);

                m_sound->FrameMove(m_relTime);

                StartPerformanceCounter(PCNT_UPDATE_GAME);
                m_robotMain->ProcessEvent(event);
                StopPerformanceCounter(PCNT_UPDATE_GAME);

                StartPerformanceCounter(PCNT_UPDATE_ENGINE);
                m_engine->FrameUpdate();
                StopPerformanceCounter(PCNT_UPDATE_ENGINE);
            }

            StopPerformanceCounter(PCNT_UPDATE_ALL);

            /* Update mouse position explicitly right before rendering
             * because mouse events are usually way behind */
            UpdateMouse();

            StartPerformanceCounter(PCNT_RENDER_ALL);
            Render();
            StopPerformanceCounter(PCNT_RENDER_ALL);

            StopPerformanceCounter(PCNT_ALL);

            UpdatePerformanceCountersData();

            if (m_lowCPU)
            {
                usleep(20000); // should still give plenty of fps
            }
        }
    }

end:
    Destroy();

    return m_exitCode;
}

int CApplication::GetExitCode() const
{
    return m_exitCode;
}

const std::string& CApplication::GetErrorMessage() const
{
    return m_errorMessage;
}

/** The SDL event parsed is stored internally.
    If event is not available or is not understood, returned event is of type EVENT_NULL. */
Event CApplication::ProcessSystemEvent()
{
    Event event;

    if (m_private->currentEvent.type == SDL_QUIT)
    {
        event.type = EVENT_SYS_QUIT;
    }
    else if (m_private->currentEvent.type == SDL_VIDEORESIZE)
    {
        Gfx::GLDeviceConfig newConfig = m_deviceConfig;
        newConfig.size.x = m_private->currentEvent.resize.w;
        newConfig.size.y = m_private->currentEvent.resize.h;
        if (newConfig.size != m_deviceConfig.size)
            ChangeVideoConfig(newConfig);
    }
    else if ( (m_private->currentEvent.type == SDL_KEYDOWN) ||
              (m_private->currentEvent.type == SDL_KEYUP) )
    {
        if (m_private->currentEvent.type == SDL_KEYDOWN)
            event.type = EVENT_KEY_DOWN;
        else
            event.type = EVENT_KEY_UP;

        event.key.virt = false;
        event.key.key = m_private->currentEvent.key.keysym.sym;
        event.key.unicode = m_private->currentEvent.key.keysym.unicode;

        // Use the occasion to update kmods
        m_kmodState = m_private->currentEvent.key.keysym.mod;
    }
    else if ( (m_private->currentEvent.type == SDL_MOUSEBUTTONDOWN) ||
         (m_private->currentEvent.type == SDL_MOUSEBUTTONUP) )
    {
        if ((m_private->currentEvent.button.button == SDL_BUTTON_WHEELUP) ||
            (m_private->currentEvent.button.button == SDL_BUTTON_WHEELDOWN))
        {
            if (m_private->currentEvent.type == SDL_MOUSEBUTTONDOWN) // ignore the following up event
            {
                event.type = EVENT_MOUSE_WHEEL;
                if (m_private->currentEvent.button.button == SDL_BUTTON_WHEELDOWN)
                    event.mouseWheel.dir = WHEEL_DOWN;
                else
                    event.mouseWheel.dir = WHEEL_UP;
            }
        }
        else
        {
            if (m_private->currentEvent.type == SDL_MOUSEBUTTONDOWN)
                event.type = EVENT_MOUSE_BUTTON_DOWN;
            else
                event.type = EVENT_MOUSE_BUTTON_UP;

            event.mouseButton.button = static_cast<MouseButton>(1 << m_private->currentEvent.button.button);

            // Use the occasion to update mouse button state
            if (m_private->currentEvent.type == SDL_MOUSEBUTTONDOWN)
                m_mouseButtonsState |= event.mouseButton.button;
            else
                m_mouseButtonsState &= ~event.mouseButton.button;
        }

        // Use the occasion to update mouse pos
        m_mousePos = m_engine->WindowToInterfaceCoords(
            Math::IntPoint(m_private->currentEvent.button.x, m_private->currentEvent.button.y));
    }
    else if (m_private->currentEvent.type == SDL_MOUSEMOTION)
    {
        event.type = EVENT_MOUSE_MOVE;

        m_mousePos = m_engine->WindowToInterfaceCoords(
            Math::IntPoint(m_private->currentEvent.button.x, m_private->currentEvent.button.y));
    }
    else if (m_private->currentEvent.type == SDL_JOYAXISMOTION)
    {
        event.type = EVENT_JOY_AXIS;

        event.joyAxis.axis = m_private->currentEvent.jaxis.axis;
        event.joyAxis.value = m_private->currentEvent.jaxis.value;
    }
    else if ( (m_private->currentEvent.type == SDL_JOYBUTTONDOWN) ||
              (m_private->currentEvent.type == SDL_JOYBUTTONUP) )
    {
        if (m_private->currentEvent.type == SDL_JOYBUTTONDOWN)
            event.type = EVENT_JOY_BUTTON_DOWN;
        else
            event.type = EVENT_JOY_BUTTON_UP;

        event.joyButton.button = m_private->currentEvent.jbutton.button;
    }
    else if (m_private->currentEvent.type == SDL_ACTIVEEVENT)
    {
        event.type = EVENT_ACTIVE;

        if (m_private->currentEvent.active.type & SDL_APPINPUTFOCUS)
            event.active.flags |= ACTIVE_INPUT;
        if (m_private->currentEvent.active.type & SDL_APPMOUSEFOCUS)
            event.active.flags |= ACTIVE_MOUSE;
        if (m_private->currentEvent.active.type & SDL_APPACTIVE)
            event.active.flags |= ACTIVE_APP;

        event.active.gain = m_private->currentEvent.active.gain == 1;
    }


    if (event.type == EVENT_KEY_DOWN)
    {
        if      (event.key.key == KEY(KP8))
            m_trackedKeys |= TRKEY_NUM_UP;
        else if (event.key.key == KEY(KP2))
            m_trackedKeys |= TRKEY_NUM_DOWN;
        else if (event.key.key == KEY(KP4))
            m_trackedKeys |= TRKEY_NUM_LEFT;
        else if (event.key.key == KEY(KP6))
            m_trackedKeys |= TRKEY_NUM_RIGHT;
        else if (event.key.key == KEY(KP_PLUS))
            m_trackedKeys |= TRKEY_NUM_PLUS;
        else if (event.key.key == KEY(KP_MINUS))
            m_trackedKeys |= TRKEY_NUM_MINUS;
        else if (event.key.key == KEY(PAGEUP))
            m_trackedKeys |= TRKEY_PAGE_UP;
        else if (event.key.key == KEY(PAGEDOWN))
            m_trackedKeys |= TRKEY_PAGE_DOWN;
    }
    else if (event.type == EVENT_KEY_UP)
    {
        if      (event.key.key == KEY(KP8))
            m_trackedKeys &= ~TRKEY_NUM_UP;
        else if (event.key.key == KEY(KP2))
            m_trackedKeys &= ~TRKEY_NUM_DOWN;
        else if (event.key.key == KEY(KP4))
            m_trackedKeys &= ~TRKEY_NUM_LEFT;
        else if (event.key.key == KEY(KP6))
            m_trackedKeys &= ~TRKEY_NUM_RIGHT;
        else if (event.key.key == KEY(KP_PLUS))
            m_trackedKeys &= ~TRKEY_NUM_PLUS;
        else if (event.key.key == KEY(KP_MINUS))
            m_trackedKeys &= ~TRKEY_NUM_MINUS;
        else if (event.key.key == KEY(PAGEUP))
            m_trackedKeys &= ~TRKEY_PAGE_UP;
        else if (event.key.key == KEY(PAGEDOWN))
            m_trackedKeys &= ~TRKEY_PAGE_DOWN;
    }

    event.trackedKeysState = m_trackedKeys;
    event.kmodState = m_kmodState;
    event.mousePos = m_mousePos;
    event.mouseButtonsState = m_mouseButtonsState;

    return event;
}

void CApplication::LogEvent(const Event &event)
{
    CLogger *l = GetLogger();

    auto PrintEventDetails = [&]()
    {
        l->Trace(" rTime = %f\n", event.rTime);
        l->Trace(" kmodState = %04x\n", event.kmodState);
        l->Trace(" trackedKeysState = %04x\n", event.trackedKeysState);
        l->Trace(" mousePos = %f, %f\n", event.mousePos.x, event.mousePos.y);
        l->Trace(" mouseButtonsState = %02x\n", event.mouseButtonsState);
        l->Trace(" customParam = %d\n", event.customParam);
    };

    // Print the events in debug mode to test the code
    if (IsDebugModeActive(DEBUG_SYS_EVENTS) || IsDebugModeActive(DEBUG_APP_EVENTS))
    {
        std::string eventType = ParseEventType(event.type);

        if (IsDebugModeActive(DEBUG_SYS_EVENTS) && event.type <= EVENT_SYS_MAX)
        {
            l->Trace("System event %s:\n", eventType.c_str());
            switch (event.type)
            {
                case EVENT_KEY_DOWN:
                case EVENT_KEY_UP:
                    l->Trace(" virt    = %s\n", (event.key.virt) ? "true" : "false");
                    l->Trace(" key     = %d\n", event.key.key);
                    l->Trace(" unicode = 0x%04x\n", event.key.unicode);
                    break;
                case EVENT_MOUSE_BUTTON_DOWN:
                case EVENT_MOUSE_BUTTON_UP:
                    l->Trace(" button = %d\n", event.mouseButton.button);
                    break;
                case EVENT_MOUSE_WHEEL:
                    l->Trace(" dir = %s\n", (event.mouseWheel.dir == WHEEL_DOWN) ? "WHEEL_DOWN" : "WHEEL_UP");
                break;
                case EVENT_JOY_AXIS:
                    l->Trace(" axis  = %d\n", event.joyAxis.axis);
                    l->Trace(" value = %d\n", event.joyAxis.value);
                    break;
                case EVENT_JOY_BUTTON_DOWN:
                case EVENT_JOY_BUTTON_UP:
                    l->Trace(" button = %d\n", event.joyButton.button);
                    break;
                case EVENT_ACTIVE:
                    l->Trace(" flags = 0x%x\n", event.active.flags);
                    l->Trace(" gain  = %s\n", event.active.gain ? "true" : "false");
                    break;
                default:
                    break;
            }

            PrintEventDetails();
        }

        if (IsDebugModeActive(DEBUG_APP_EVENTS) && event.type > EVENT_SYS_MAX)
        {
            l->Trace("App event %s:\n", eventType.c_str());
            PrintEventDetails();
        }
    }
}


Event CApplication::CreateVirtualEvent(const Event& sourceEvent)
{
    Event virtualEvent;

    if ((sourceEvent.type == EVENT_KEY_DOWN) || (sourceEvent.type == EVENT_KEY_UP))
    {
        virtualEvent.type = sourceEvent.type;
        virtualEvent.key = sourceEvent.key;
        virtualEvent.key.virt = true;

        if (sourceEvent.key.key == KEY(LCTRL) || sourceEvent.key.key == KEY(RCTRL))
            virtualEvent.key.key = VIRTUAL_KMOD(CTRL);
        else if (sourceEvent.key.key == KEY(LSHIFT) || sourceEvent.key.key == KEY(RSHIFT))
            virtualEvent.key.key = VIRTUAL_KMOD(SHIFT);
        else if (sourceEvent.key.key == KEY(LALT) || sourceEvent.key.key == KEY(RALT))
            virtualEvent.key.key = VIRTUAL_KMOD(ALT);
        else if (sourceEvent.key.key == KEY(LMETA) || sourceEvent.key.key == KEY(RMETA))
            virtualEvent.key.key = VIRTUAL_KMOD(META);
        else
            virtualEvent.type = EVENT_NULL;
    }
    else if ((sourceEvent.type == EVENT_JOY_BUTTON_DOWN) || (sourceEvent.type == EVENT_JOY_BUTTON_UP))
    {
        if (sourceEvent.type == EVENT_JOY_BUTTON_DOWN)
            virtualEvent.type = EVENT_KEY_DOWN;
        else
            virtualEvent.type = EVENT_KEY_UP;

        virtualEvent.key.virt = true;
        virtualEvent.key.key = VIRTUAL_JOY(sourceEvent.joyButton.button);
        virtualEvent.key.unicode = 0;
    }
    else
    {
        virtualEvent.type = EVENT_NULL;
    }

    return virtualEvent;
}

/** Renders the frame and swaps buffers as necessary */
void CApplication::Render()
{
    m_engine->Render();

    if (m_deviceConfig.doubleBuf)
        SDL_GL_SwapBuffers();
}

void CApplication::SuspendSimulation()
{
    m_simulationSuspended = true;
    GetLogger()->Info("Suspend simulation\n");
}

void CApplication::ResumeSimulation()
{
    m_simulationSuspended = false;
    InternalResumeSimulation();

    GetLogger()->Info("Resume simulation\n");
}

void CApplication::ResetTimeAfterLoading()
{
    InternalResumeSimulation();

    GetLogger()->Trace("Resume simulation on loading\n");
}

void CApplication::InternalResumeSimulation()
{
    GetSystemUtils()->GetCurrentTimeStamp(m_baseTimeStamp);
    GetSystemUtils()->CopyTimeStamp(m_curTimeStamp, m_baseTimeStamp);
    m_realAbsTimeBase = m_realAbsTime;
    m_absTimeBase = m_exactAbsTime;
}

bool CApplication::GetSimulationSuspended() const
{
    return m_simulationSuspended;
}

void CApplication::SetSimulationSpeed(float speed)
{
    m_simulationSpeed = speed;

    GetSystemUtils()->GetCurrentTimeStamp(m_baseTimeStamp);
    m_realAbsTimeBase = m_realAbsTime;
    m_absTimeBase = m_exactAbsTime;

    GetLogger()->Info("Simulation speed = %.2f\n", speed);
}

Event CApplication::CreateUpdateEvent()
{
    if (m_simulationSuspended)
        return Event(EVENT_NULL);

    GetSystemUtils()->CopyTimeStamp(m_lastTimeStamp, m_curTimeStamp);
    GetSystemUtils()->GetCurrentTimeStamp(m_curTimeStamp);

    long long absDiff = GetSystemUtils()->TimeStampExactDiff(m_baseTimeStamp, m_curTimeStamp);
    long long newRealAbsTime = m_realAbsTimeBase + absDiff;
    long long newRealRelTime = GetSystemUtils()->TimeStampExactDiff(m_lastTimeStamp, m_curTimeStamp);

    if (newRealAbsTime < m_realAbsTime || newRealRelTime < 0)
    {
        GetLogger()->Error("Fatal error: got negative system counter difference!\n");
        GetLogger()->Error("This should never happen. Please report this error.\n");
        m_eventQueue->AddEvent(Event(EVENT_SYS_QUIT));
        return Event(EVENT_NULL);
    }
    else
    {
        m_realAbsTime = newRealAbsTime;
        // m_baseTimeStamp is updated on simulation speed change, so this is OK
        m_exactAbsTime = m_absTimeBase + m_simulationSpeed * absDiff;
        m_absTime = (m_absTimeBase + m_simulationSpeed * absDiff) / 1e9f;

        m_realRelTime = newRealRelTime;
        m_exactRelTime = m_simulationSpeed * m_realRelTime;
        m_relTime = (m_simulationSpeed * m_realRelTime) / 1e9f;
    }

    Event frameEvent(EVENT_FRAME);
    frameEvent.trackedKeysState = m_trackedKeys;
    frameEvent.kmodState = m_kmodState;
    frameEvent.mousePos = m_mousePos;
    frameEvent.mouseButtonsState = m_mouseButtonsState;
    frameEvent.rTime = m_relTime;

    return frameEvent;
}

float CApplication::GetSimulationSpeed() const
{
    return m_simulationSpeed;
}

float CApplication::GetAbsTime() const
{
    return m_absTime;
}

long long CApplication::GetExactAbsTime() const
{
    return m_exactAbsTime;
}

long long CApplication::GetRealAbsTime() const
{
    return m_realAbsTime;
}

float CApplication::GetRelTime() const
{
    return m_relTime;
}

long long CApplication::GetExactRelTime() const
{
    return m_exactRelTime;
}

long long CApplication::GetRealRelTime() const
{
    return m_realRelTime;
}

Gfx::GLDeviceConfig CApplication::GetVideoConfig() const
{
    return m_deviceConfig;
}

VideoQueryResult CApplication::GetVideoResolutionList(std::vector<Math::IntPoint> &resolutions,
                                                      bool fullScreen, bool resizeable) const
{
    resolutions.clear();

    const SDL_VideoInfo *videoInfo = SDL_GetVideoInfo();
    if (videoInfo == nullptr)
        return VIDEO_QUERY_ERROR;

    Uint32 videoFlags = SDL_OPENGL | SDL_GL_DOUBLEBUFFER | SDL_HWPALETTE;

    // Use hardware surface if available
    if (videoInfo->hw_available)
        videoFlags |= SDL_HWSURFACE;
    else
        videoFlags |= SDL_SWSURFACE;

    // Enable hardware blit if available
    if (videoInfo->blit_hw)
        videoFlags |= SDL_HWACCEL;

    if (resizeable)
        videoFlags |= SDL_RESIZABLE;

    if (fullScreen)
        videoFlags |= SDL_FULLSCREEN;


    SDL_Rect **modes = SDL_ListModes(NULL, videoFlags);

    if (modes == reinterpret_cast<SDL_Rect **>(0) )
        return VIDEO_QUERY_NONE; // no modes available

    if (modes == reinterpret_cast<SDL_Rect **>(-1) )
        return VIDEO_QUERY_ALL; // all resolutions are possible


    for (int i = 0; modes[i] != NULL; ++i)
        resolutions.push_back(Math::IntPoint(modes[i]->w, modes[i]->h));

    return VIDEO_QUERY_OK;
}

void CApplication::SetDebugModeActive(DebugMode mode, bool active)
{
    if (active)
        m_debugModes |= mode;
    else
        m_debugModes &= (~mode);
}

bool CApplication::IsDebugModeActive(DebugMode mode) const
{
    return (m_debugModes & mode) != 0;
}

bool CApplication::ParseDebugModes(const std::string& str, int& debugModes)
{
    debugModes = 0;

    boost::char_separator<char> sep(",");
    boost::tokenizer<boost::char_separator<char>> tokens(str, sep);
    for (const auto& modeToken : tokens)
    {
        if (modeToken == "sys_events")
        {
            debugModes |= DEBUG_SYS_EVENTS;
        }
        else if (modeToken == "app_events")
        {
            debugModes |= DEBUG_APP_EVENTS;
        }
        else if (modeToken == "events")
        {
            debugModes |= DEBUG_EVENTS;
        }
        else if (modeToken == "models")
        {
            debugModes |= DEBUG_MODELS;
        }
        else if (modeToken == "all")
        {
            debugModes = DEBUG_ALL;
        }
        else
        {
            GetLogger()->Error("Invalid debug mode: '%s'\n", modeToken.c_str());
            return false;
        }
    }

    return true;
}

int CApplication::GetKmods() const
{
    return m_kmodState;
}

bool CApplication::GetKmodState(int kmod) const
{
    return (m_kmodState & kmod) != 0;
}

bool CApplication::GetTrackedKeyState(TrackedKey key) const
{
    return (m_trackedKeys & key) != 0;
}

bool CApplication::GetMouseButtonState(int index) const
{
    return (m_mouseButtonsState & (1<<index)) != 0;
}

void CApplication::ResetKeyStates()
{
    GetLogger()->Trace("Reset key states\n");
    m_trackedKeys = 0;
    m_kmodState = 0;
    m_robotMain->ResetKeyStates();
}

void CApplication::SetGrabInput(bool grab)
{
    SDL_WM_GrabInput(grab ? SDL_GRAB_ON : SDL_GRAB_OFF);
}

bool CApplication::GetGrabInput() const
{
    int result = SDL_WM_GrabInput(SDL_GRAB_QUERY);
    return result == SDL_GRAB_ON;
}

void CApplication::SetMouseMode(MouseMode mode)
{
    m_mouseMode = mode;
    if ((m_mouseMode == MOUSE_SYSTEM) || (m_mouseMode == MOUSE_BOTH))
        SDL_ShowCursor(SDL_ENABLE);
    else
        SDL_ShowCursor(SDL_DISABLE);
}

MouseMode CApplication::GetMouseMode() const
{
    return m_mouseMode;
}

Math::Point CApplication::GetMousePos() const
{
    return m_mousePos;
}

void CApplication::MoveMouse(Math::Point pos)
{
    m_mousePos = pos;

    Math::IntPoint windowPos = m_engine->InterfaceToWindowCoords(pos);
    SDL_WarpMouse(windowPos.x, windowPos.y);
}

std::vector<JoystickDevice> CApplication::GetJoystickList() const
{
    std::vector<JoystickDevice> result;

    int count = SDL_NumJoysticks();

    for (int index = 0; index < count; ++index)
    {
        JoystickDevice device;
        device.index = index;
        device.name = SDL_JoystickName(index);
        result.push_back(device);
    }

    return result;
}

JoystickDevice CApplication::GetJoystick() const
{
    return m_joystick;
}

void CApplication::SetJoystickEnabled(bool enable)
{
    m_joystickEnabled = enable;

    if (m_joystickEnabled)
    {
        if (! OpenJoystick())
        {
            m_joystickEnabled = false;
        }
    }
    else
    {
        CloseJoystick();
    }
}

bool CApplication::GetJoystickEnabled() const
{
    return m_joystickEnabled;
}

Language CApplication::GetLanguage() const
{
    return m_language;
}

char CApplication::GetLanguageChar() const
{
    char langChar = 'E';
    switch (m_language)
    {
        default:
        case LANGUAGE_ENV:
        case LANGUAGE_ENGLISH:
            langChar = 'E';
            break;

        case LANGUAGE_GERMAN:
            langChar = 'D';
            break;

        case LANGUAGE_FRENCH:
            langChar = 'F';
            break;

        case LANGUAGE_POLISH:
            langChar = 'P';
            break;

        case LANGUAGE_RUSSIAN:
            langChar = 'R';
            break;
    }
    return langChar;
}

bool CApplication::ParseLanguage(const std::string& str, Language& language)
{
    if (str == "en")
    {
        language = LANGUAGE_ENGLISH;
        return true;
    }
    else if (str == "de")
    {
        language = LANGUAGE_GERMAN;
        return true;
    }
    else if (str == "fr")
    {
        language = LANGUAGE_FRENCH;
        return true;
    }
    else if (str == "pl")
    {
        language = LANGUAGE_POLISH;
        return true;
    }
    else if (str == "ru")
    {
        language = LANGUAGE_RUSSIAN;
        return true;
    }

    return false;
}

void CApplication::SetLanguage(Language language)
{
    m_language = language;

    /* Gettext initialization */

    std::string locale = "";
    switch (m_language)
    {
        default:
        case LANGUAGE_ENV:
            locale = "";
            break;

        case LANGUAGE_ENGLISH:
            locale = "en_US.utf8";
            break;

        case LANGUAGE_GERMAN:
            locale = "de_DE.utf8";
            break;

        case LANGUAGE_FRENCH:
            locale = "fr_FR.utf8";
            break;

        case LANGUAGE_POLISH:
            locale = "pl_PL.utf8";
            break;

        case LANGUAGE_RUSSIAN:
            locale = "ru_RU.utf8";
            break;
    }

    if (locale.empty())
    {
        const char* envLang = gl_locale_name(LC_MESSAGES, "LC_MESSAGES");
        if (envLang == NULL)
        {
            GetLogger()->Error("Failed to get language from environment, setting default language\n");
            m_language = LANGUAGE_ENGLISH;
        }
        else
        {
            GetLogger()->Trace("gl_locale_name: '%s'\n", envLang);

            if (strncmp(envLang,"en",2) == 0)
            {
                m_language = LANGUAGE_ENGLISH;
            }
            else if (strncmp(envLang,"de",2) == 0)
            {
                m_language = LANGUAGE_GERMAN;
            }
            else if (strncmp(envLang,"fr",2) == 0)
            {
                m_language = LANGUAGE_FRENCH;
            }
            else if (strncmp(envLang,"pl",2) == 0)
            {
                m_language = LANGUAGE_POLISH;
            }
            else if (strncmp(envLang,"ru",2) == 0)
            {
                m_language = LANGUAGE_RUSSIAN;
            }
            else
            {
                GetLogger()->Warn("Enviromnent locale ('%s') is not supported, setting default language\n", envLang);
                m_language = LANGUAGE_ENGLISH;
            }
        }
    }
    else
    {
        std::string langStr = "LANGUAGE=";
        langStr += locale;
        strcpy(S_LANGUAGE, langStr.c_str());
        putenv(S_LANGUAGE);
        GetLogger()->Trace("SetLanguage: Set LANGUAGE=%s in environment\n", locale.c_str());
    }

    setlocale(LC_ALL, "");

    bindtextdomain("colobot", m_langPath.c_str());
    bind_textdomain_codeset("colobot", "UTF-8");
    textdomain("colobot");

    GetLogger()->Debug("SetLanguage: Test gettext translation: '%s'\n", gettext("Colobot rules!"));
}

void CApplication::SetLowCPU(bool low)
{
    m_lowCPU = low;
}

bool CApplication::GetLowCPU() const
{
    return m_lowCPU;
}

void CApplication::StartPerformanceCounter(PerformanceCounter counter)
{
    GetSystemUtils()->GetCurrentTimeStamp(m_performanceCounters[counter][0]);
}

void CApplication::StopPerformanceCounter(PerformanceCounter counter)
{
    GetSystemUtils()->GetCurrentTimeStamp(m_performanceCounters[counter][1]);
}

float CApplication::GetPerformanceCounterData(PerformanceCounter counter) const
{
    return m_performanceCountersData[counter];
}

void CApplication::ResetPerformanceCounters()
{
    for (int i = 0; i < PCNT_MAX; ++i)
    {
        StartPerformanceCounter(static_cast<PerformanceCounter>(i));
        StopPerformanceCounter(static_cast<PerformanceCounter>(i));
    }
}

void CApplication::UpdatePerformanceCountersData()
{
    long long sum = GetSystemUtils()->TimeStampExactDiff(m_performanceCounters[PCNT_ALL][0],
                                                         m_performanceCounters[PCNT_ALL][1]);

    for (int i = 0; i < PCNT_MAX; ++i)
    {
        long long diff = GetSystemUtils()->TimeStampExactDiff(m_performanceCounters[i][0],
                                                              m_performanceCounters[i][1]);

        m_performanceCountersData[static_cast<PerformanceCounter>(i)] =
            static_cast<float>(diff) / static_cast<float>(sum);
    }
}

bool CApplication::GetSceneTestMode()
{
    return m_sceneTest;
}<|MERGE_RESOLUTION|>--- conflicted
+++ resolved
@@ -230,10 +230,7 @@
         { "loglevel", required_argument, nullptr, OPT_LOGLEVEL },
         { "language", required_argument, nullptr, OPT_LANGUAGE },
         { "datadir", required_argument, nullptr, OPT_DATADIR },
-<<<<<<< HEAD
-=======
         { "mod", required_argument, nullptr, OPT_MOD },
->>>>>>> 1835d2ae
         { "langdir", required_argument, nullptr, OPT_LANGDIR },
         { "vbo", required_argument, nullptr, OPT_VBO },
         { nullptr, 0, nullptr, 0}
@@ -273,10 +270,7 @@
                 GetLogger()->Message("  -loglevel level     set log level to level (one of: trace, debug, info, warn, error, none)\n");
                 GetLogger()->Message("  -language lang      set language (one of: en, de, fr, pl, ru)\n");
                 GetLogger()->Message("  -datadir path       set custom data directory path\n");
-<<<<<<< HEAD
-=======
                 GetLogger()->Message("  -mod path           run mod\n");
->>>>>>> 1835d2ae
                 GetLogger()->Message("  -langdir path       set custom language directory path\n");
                 GetLogger()->Message("  -vbo mode           set OpenGL VBO mode (one of: auto, enable, disable)\n");
                 return PARSE_ARGS_HELP;
